--- conflicted
+++ resolved
@@ -80,23 +80,9 @@
   },
   "devDependencies": {
     "@happy-dom/global-registrator": "^18.0.1",
-<<<<<<< HEAD
-    "@stacksjs/bumpx": "^0.2.1",
-    "@stacksjs/clarity": "^0.3.24",
-    "@stacksjs/docs": "^0.70.23",
-    "@stacksjs/eslint-config": "^4.14.0-beta.3",
-    "@stacksjs/gitlint": "^0.1.5",
-    "@stacksjs/logsmith": "^0.1.18",
-    "@types/bun": "^1.3.0",
-    "buddy-bot": "^0.8.10",
-    "bun-git-hooks": "^0.3.1",
-    "bun-plugin-dtsx": "0.9.5",
-    "typescript": "^5.9.3"
-=======
     "@stacksjs/docs": "^0.70.23",
     "@stacksjs/eslint-config": "^4.14.0-beta.3",
     "better-dx": "^0.1.4"
->>>>>>> 1530f09e
   },
   "overrides": {
     "unconfig": "0.3.10"
