--- conflicted
+++ resolved
@@ -76,11 +76,7 @@
     "zip:darwin-arm64": "zip -j bin/bunfig-darwin-arm64.zip bin/bunfig-darwin-arm64"
   },
   "devDependencies": {
-<<<<<<< HEAD
-    "@happy-dom/global-registrator": "^20.0.2",
-=======
     "@happy-dom/global-registrator": "^18.0.1",
->>>>>>> 1530f09e
     "@stacksjs/docs": "^0.70.23",
     "@stacksjs/eslint-config": "^4.14.0-beta.3",
     "better-dx": "^0.1.4"
